// SPDX-License-Identifier: MIT
pragma solidity ^0.8.20;

import "forge-std/Test.sol";
import "../../src/modules/automation/ChainlinkAutomation.sol";
// import "../../src/modules/automation/GelatoAutomation.sol";
import "../../src/mocks/MockDistributionManager.sol";
import "../../src/interfaces/IDistributionModule.sol";

contract MockDistributionModule is IDistributionModule {
    uint256 public distributeCallCount;
    bool public isPaused;

    function distributeYield() external {
        distributeCallCount++;
    }

    function getCurrentDistributionState() external view returns (DistributionState memory state) {
        address[] memory recipients = new address[](3);
        uint256[] memory votedDist = new uint256[](3);
        uint256[] memory fixedDist = new uint256[](3);

        votedDist[0] = 40;
        votedDist[1] = 35;
        votedDist[2] = 25;

        state = DistributionState({
            totalYield: 100,
            fixedAmount: 20,
            votedAmount: 80,
            totalVotes: 100,
            lastDistributionBlock: block.number - 100,
            cycleNumber: 1,
            recipients: recipients,
            votedDistributions: votedDist,
            fixedDistributions: fixedDist
        });
    }

    function validateDistribution() external view returns (bool canDistribute, string memory reason) {
        if (isPaused) {
            return (false, "System is paused");
        }
        return (true, "");
    }

    function emergencyPause() external {
        isPaused = true;
    }

    function emergencyResume() external {
        isPaused = false;
    }

    function setCycleLength(uint256) external {}
    function setYieldFixedSplitDivisor(uint256) external {}
}

contract AutomationBaseTest is Test {
    ChainlinkAutomation public chainlinkAutomation;
    // GelatoAutomation public gelatoAutomation;
    MockDistributionManager public distributionManager;
    MockDistributionModule public distributionModule;

    address public chainlinkKeeper = address(0x1);
    // address public gelatoExecutor = address(0x2);

    event AutomationExecuted(address indexed executor, uint256 blockNumber);
    event DistributionExecuted(uint256 blockNumber, uint256 yield, uint256 votes);

    function setUp() public {
        // Deploy mock distribution module
        distributionModule = new MockDistributionModule();

        // Deploy distribution manager
        distributionManager = new MockDistributionManager(address(distributionModule), 100);

        // Deploy automation implementations
        chainlinkAutomation = new ChainlinkAutomation(address(distributionManager));
        // gelatoAutomation = new GelatoAutomation(address(distributionManager));

        // Setup initial state
        distributionManager.setCurrentVotes(100);
        distributionManager.setAvailableYield(2000);
    }

    function testChainlinkCheckUpkeep() public {
        // Initially should not need upkeep (too soon)
        (bool upkeepNeeded,) = chainlinkAutomation.checkUpkeep("");
        assertFalse(upkeepNeeded);

        // Advance blocks
        vm.roll(block.number + 101);

        // Now should need upkeep
        (upkeepNeeded,) = chainlinkAutomation.checkUpkeep("");
        assertTrue(upkeepNeeded);
    }

    function testChainlinkPerformUpkeep() public {
        // Advance blocks to make distribution ready
        vm.roll(block.number + 101);

        // Check upkeep
        (bool upkeepNeeded,) = chainlinkAutomation.checkUpkeep("");
        assertTrue(upkeepNeeded);

        // Perform upkeep
        vm.expectEmit(true, false, false, true);
        emit AutomationExecuted(chainlinkKeeper, block.number);

        vm.prank(chainlinkKeeper);
        chainlinkAutomation.performUpkeep("");

        // Verify distribution was called
        assertEq(distributionModule.distributeCallCount(), 1);
        assertEq(distributionManager.currentCycleNumber(), 2);
    }

    // function testGelatoChecker() public {
    //     // Initially should not be executable (too soon)
    //     (bool canExec, bytes memory execPayload) = gelatoAutomation.checker();
    //     assertFalse(canExec);

    //     // Advance blocks
    //     vm.roll(block.number + 101);

    //     // Now should be executable
    //     (canExec, execPayload) = gelatoAutomation.checker();
    //     assertTrue(canExec);
    //     assertGt(execPayload.length, 0);
    // }

    // function testGelatoExecute() public {
    //     // Advance blocks to make distribution ready
    //     vm.roll(block.number + 101);

    //     // Check if executable
    //     (bool canExec,) = gelatoAutomation.checker();
    //     assertTrue(canExec);

    //     // Execute
    //     vm.expectEmit(true, false, false, true);
    //     emit AutomationExecuted(gelatoExecutor, block.number);

<<<<<<< HEAD
        vm.prank(gelatoExecutor);
        gelatoAutomation.execute();
=======
    //     vm.prank(gelatoExecutor);
    //     gelatoAutomation.execute("");
>>>>>>> 54738010

    //     // Verify distribution was called
    //     assertEq(distributionModule.distributeCallCount(), 1);
    //     assertEq(distributionManager.currentCycleNumber(), 2);
    // }

    function testResolveDistributionConditions() public {
        // Test: Not enough blocks passed
        bool isReady = chainlinkAutomation.isDistributionReady();
        assertFalse(isReady);

        vm.roll(block.number + 101);

        // Test: No votes
        distributionManager.setCurrentVotes(0);
        isReady = chainlinkAutomation.isDistributionReady();
        assertFalse(isReady);

        // Test: Insufficient yield
        distributionManager.setCurrentVotes(100);
        distributionManager.setAvailableYield(500);
        isReady = chainlinkAutomation.isDistributionReady();
        assertFalse(isReady);

        // Test: System disabled
        distributionManager.setAvailableYield(2000);
        distributionManager.setEnabled(false);
        isReady = chainlinkAutomation.isDistributionReady();
        assertFalse(isReady);

        // Test: All conditions met
        distributionManager.setEnabled(true);
        isReady = chainlinkAutomation.isDistributionReady();
        assertTrue(isReady);

        // Test automation data is returned when ready
        bytes memory data = chainlinkAutomation.getAutomationData();
        assertGt(data.length, 0);
    }

    function testExecutionRevertsWhenNotResolved() public {
        // Try to execute when conditions not met
        vm.expectRevert(AutomationBase.NotResolved.selector);
        chainlinkAutomation.executeDistribution();
    }

    function testCycleManagerIntegration() public {
        // Check initial state
        assertEq(distributionManager.currentCycleNumber(), 1);
        assertEq(distributionManager.currentVotes(), 100);
        assertEq(distributionManager.availableYield(), 2000);

        // Advance and execute
        vm.roll(block.number + 101);
        chainlinkAutomation.executeDistribution();

        // Check state after execution
        assertEq(distributionManager.currentCycleNumber(), 2);
        assertEq(distributionManager.currentVotes(), 0); // Reset after distribution
        assertEq(distributionManager.availableYield(), 0); // Reset after distribution
        assertEq(distributionManager.getLastDistributionBlock(), block.number);
    }

    function testCycleInfo() public {
        (uint256 cycleNum, uint256 startBlock, uint256 endBlock) = distributionManager.getCycleInfo();
        assertEq(cycleNum, 1);
        assertEq(startBlock, block.number);
        assertEq(endBlock, block.number + 100);

        // Execute distribution
        vm.roll(block.number + 101);
        chainlinkAutomation.executeDistribution();

        // Check updated cycle info
        (cycleNum, startBlock, endBlock) = distributionManager.getCycleInfo();
        assertEq(cycleNum, 2);
        assertEq(startBlock, block.number);
        assertEq(endBlock, block.number + 100);
    }

<<<<<<< HEAD
    function testBothAutomationTypesWork() public {
        // Test Chainlink automation
        vm.roll(block.number + 101);
        distributionManager.setCurrentVotes(100);
        distributionManager.setAvailableYield(2000);

        vm.prank(chainlinkKeeper);
        chainlinkAutomation.performUpkeep("");
        assertEq(distributionModule.distributeCallCount(), 1);

        // Test Gelato automation
        vm.roll(block.number + 101);
        distributionManager.setCurrentVotes(100);
        distributionManager.setAvailableYield(2000);

        vm.prank(gelatoExecutor);
        gelatoAutomation.execute();
        assertEq(distributionModule.distributeCallCount(), 2);
    }
=======
    // function testBothAutomationTypesWork() public {
    //     // Test Chainlink automation
    //     vm.roll(block.number + 101);
    //     distributionManager.setCurrentVotes(100);
    //     distributionManager.setAvailableYield(2000);

    //     vm.prank(chainlinkKeeper);
    //     chainlinkAutomation.performUpkeep("");
    //     assertEq(distributionModule.distributeCallCount(), 1);

    //     // // Test Gelato automation
    //     // vm.roll(block.number + 101);
    //     // distributionManager.setCurrentVotes(100);
    //     // distributionManager.setAvailableYield(2000);

    //     // vm.prank(gelatoExecutor);
    //     // gelatoAutomation.execute("");
    //     // assertEq(distributionModule.distributeCallCount(), 2);
    // }
>>>>>>> 54738010

    function testMinYieldRequired() public {
        vm.roll(block.number + 101);

        // Set yield below minimum
        distributionManager.setAvailableYield(999);
        bool isReady = chainlinkAutomation.isDistributionReady();
        assertFalse(isReady);

        // Set yield at minimum
        distributionManager.setAvailableYield(1000);
        isReady = chainlinkAutomation.isDistributionReady();
        assertTrue(isReady);
    }
}<|MERGE_RESOLUTION|>--- conflicted
+++ resolved
@@ -143,13 +143,8 @@
     //     vm.expectEmit(true, false, false, true);
     //     emit AutomationExecuted(gelatoExecutor, block.number);
 
-<<<<<<< HEAD
-        vm.prank(gelatoExecutor);
-        gelatoAutomation.execute();
-=======
     //     vm.prank(gelatoExecutor);
     //     gelatoAutomation.execute("");
->>>>>>> 54738010
 
     //     // Verify distribution was called
     //     assertEq(distributionModule.distributeCallCount(), 1);
@@ -230,27 +225,6 @@
         assertEq(endBlock, block.number + 100);
     }
 
-<<<<<<< HEAD
-    function testBothAutomationTypesWork() public {
-        // Test Chainlink automation
-        vm.roll(block.number + 101);
-        distributionManager.setCurrentVotes(100);
-        distributionManager.setAvailableYield(2000);
-
-        vm.prank(chainlinkKeeper);
-        chainlinkAutomation.performUpkeep("");
-        assertEq(distributionModule.distributeCallCount(), 1);
-
-        // Test Gelato automation
-        vm.roll(block.number + 101);
-        distributionManager.setCurrentVotes(100);
-        distributionManager.setAvailableYield(2000);
-
-        vm.prank(gelatoExecutor);
-        gelatoAutomation.execute();
-        assertEq(distributionModule.distributeCallCount(), 2);
-    }
-=======
     // function testBothAutomationTypesWork() public {
     //     // Test Chainlink automation
     //     vm.roll(block.number + 101);
@@ -270,7 +244,6 @@
     //     // gelatoAutomation.execute("");
     //     // assertEq(distributionModule.distributeCallCount(), 2);
     // }
->>>>>>> 54738010
 
     function testMinYieldRequired() public {
         vm.roll(block.number + 101);
