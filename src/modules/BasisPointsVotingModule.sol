--- conflicted
+++ resolved
@@ -12,7 +12,6 @@
 ///      This module allows users to allocate voting points across multiple recipients
 ///      using signature-based voting for gas efficiency and better UX.
 /// @custom:security-contact security@breadchain.xyz
-<<<<<<< HEAD
 contract BasisPointsVotingModule is AbstractVotingModule {
     
     function getVotingPower(address account) external view override returns (uint256) {
@@ -47,91 +46,13 @@
         uint256 nonce,
         bytes calldata signature
     ) public view override returns (bool) {
-=======
-contract BasisPointsVotingModule is AbstractVotingModule, IBasisPointsVotingModule {
-    // ============ Override Resolution ============
-    // These functions are defined in both AbstractVotingModule and IBasisPointsVotingModule
-    // We explicitly override to resolve the diamond inheritance issue
-
-    function getVotingPower(address account)
-        external
-        view
-        override(AbstractVotingModule, IBasisPointsVotingModule)
-        returns (uint256)
-    {
-        return _calculateTotalVotingPower(account);
-    }
-
-    function getCurrentVotingDistribution()
-        external
-        view
-        override(AbstractVotingModule, IBasisPointsVotingModule)
-        returns (uint256[] memory)
-    {
-        uint256 currentCycle = cycleModule.getCurrentCycle();
-        return projectDistributions[currentCycle];
-    }
-
-    function DOMAIN_SEPARATOR()
-        external
-        view
-        override(AbstractVotingModule, IBasisPointsVotingModule)
-        returns (bytes32)
-    {
-        return _domainSeparatorV4();
-    }
-
-    function isNonceUsed(address voter, uint256 nonce)
-        external
-        view
-        override(AbstractVotingModule, IBasisPointsVotingModule)
-        returns (bool)
-    {
-        return usedNonces[voter][nonce];
-    }
-
-    function getVotingPowerStrategies()
-        external
-        view
-        override(AbstractVotingModule, IBasisPointsVotingModule)
-        returns (IVotingPowerStrategy[] memory)
-    {
-        return votingPowerStrategies;
-    }
-
-    function setMaxPoints(uint256 _maxPoints)
-        external
-        override(AbstractVotingModule, IBasisPointsVotingModule)
-        onlyOwner
-    {
-        maxPoints = _maxPoints;
-        emit MaxPointsSet(_maxPoints);
-    }
-
-    function validateSignature(address voter, uint256[] calldata points, uint256 nonce, bytes calldata signature)
-        public
-        view
-        override(AbstractVotingModule, IBasisPointsVotingModule)
-        returns (bool)
-    {
->>>>>>> f92536e9
         bytes32 structHash = keccak256(abi.encode(VOTE_TYPEHASH, voter, keccak256(abi.encodePacked(points)), nonce));
         bytes32 hash = _hashTypedDataV4(structHash);
         address signer = ECDSA.recover(hash, signature);
         return signer == voter && !usedNonces[voter][nonce];
     }
-<<<<<<< HEAD
     
     function validateVotePoints(uint256[] calldata points) public view override returns (bool) {
-=======
-
-    function validateVotePoints(uint256[] calldata points)
-        public
-        view
-        override(AbstractVotingModule, IBasisPointsVotingModule)
-        returns (bool)
-    {
->>>>>>> f92536e9
         return _validateVotePoints(points);
     }
 
@@ -173,19 +94,12 @@
     /// @param points Array of basis points to allocate to each recipient (must sum to <= maxPoints per recipient)
     /// @param nonce Unique nonce for this vote to prevent replay attacks
     /// @param signature EIP-712 signature authorizing this vote
-<<<<<<< HEAD
     function castVoteWithSignature(
         address voter,
         uint256[] calldata points,
         uint256 nonce,
         bytes calldata signature
     ) external {
-=======
-    function castVoteWithSignature(address voter, uint256[] calldata points, uint256 nonce, bytes calldata signature)
-        external
-        override
-    {
->>>>>>> f92536e9
         _castSingleVote(voter, points, nonce, signature);
     }
 
